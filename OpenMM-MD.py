#!/usr/bin/env python

"""
@package run

Run a MD simulation in OpenMM.  NumPy is required.

Copyright And License

@author Lee-Ping Wang <leeping@stanford.edu>

All code in this file is released under the GNU General Public License.

This program is free software: you can redistribute it and/or modify it under
the terms of the GNU General Public License as published by the Free Software
Foundation, either version 3 of the License, or (at your option) any later
version.

This program is distributed in the hope that it will be useful, but without any
warranty; without even the implied warranty of merchantability or fitness for a
particular purpose.  See the GNU General Public License for more details.

You should have received a copy of the GNU General Public License along with
this program.  If not, see <http://www.gnu.org/licenses/>.

"""

#==================#
#| Global Imports |#
#==================#

from __future__ import print_function, division
import time
from datetime import datetime, timedelta
t0 = time.time()
import argparse
from xml.etree import ElementTree as ET
import os
import sys
import pickle
import shutil
import numpy as np
from re import sub
from collections import namedtuple, defaultdict, OrderedDict
from simtk.unit import *
from simtk.openmm import *
from simtk.openmm.app import *
import warnings
# Suppress warnings from PDB reading.
warnings.simplefilter("ignore")
import logging
logging.basicConfig()


sys.setrecursionlimit(10000)
#================================#
#       Set up the logger        #
#================================#

logger = logging.getLogger(__name__)
logger.setLevel('INFO')
sh = logging.StreamHandler(sys.stdout)
formatter = logging.Formatter(fmt='%(asctime)s - %(message)s', datefmt="%H:%M:%S")
sh.setFormatter(formatter)
logger.addHandler(sh)
logger.propagate = False

#================================#
#          Subroutines           #
#================================#

def GetTime(sec):
    sec = timedelta(seconds=sec)
    d = datetime(1,1,1) + sec
    if d.year > 1:
        return("%dY%02dM%02dd%02dh%02dm%02ds" % (d.year-1, d.month-1, d.day-1, d.hour, d.minute, d.second))
    elif d.month > 1:
        return("%dM%02dd%02dh%02dm%02ds" % (d.month-1, d.day-1, d.hour, d.minute, d.second))
    elif d.day > 1:
        return("%dd%02dh%02dm%02ds" % (d.day-1, d.hour, d.minute, d.second))
    elif d.hour > 0:
        return("%dh%02dm%02ds" % (d.hour, d.minute, d.second))
    elif d.minute > 0:
        return("%dm%02ds" % (d.minute, d.second))
    elif d.second > 0:
        return("%ds" % (d.second))

def statisticalInefficiency(A_n, B_n=None, fast=False, mintime=3):

    """
    Compute the (cross) statistical inefficiency of (two) timeseries.

    Notes
      The same timeseries can be used for both A_n and B_n to get the autocorrelation statistical inefficiency.
      The fast method described in Ref [1] is used to compute g.

    References
      [1] J. D. Chodera, W. C. Swope, J. W. Pitera, C. Seok, and K. A. Dill. Use of the weighted
      histogram analysis method for the analysis of simulated and parallel tempering simulations.
      JCTC 3(1):26-41, 2007.

    Examples

    Compute statistical inefficiency of timeseries data with known correlation time.

    >>> import timeseries
    >>> A_n = timeseries.generateCorrelatedTimeseries(N=100000, tau=5.0)
    >>> g = statisticalInefficiency(A_n, fast=True)

    @param[in] A_n (required, numpy array) - A_n[n] is nth value of
    timeseries A.  Length is deduced from vector.

    @param[in] B_n (optional, numpy array) - B_n[n] is nth value of
    timeseries B.  Length is deduced from vector.  If supplied, the
    cross-correlation of timeseries A and B will be estimated instead of
    the autocorrelation of timeseries A.

    @param[in] fast (optional, boolean) - if True, will use faster (but
    less accurate) method to estimate correlation time, described in
    Ref. [1] (default: False)

    @param[in] mintime (optional, int) - minimum amount of correlation
    function to compute (default: 3) The algorithm terminates after
    computing the correlation time out to mintime when the correlation
    function furst goes negative.  Note that this time may need to be
    increased if there is a strong initial negative peak in the
    correlation function.

    @return g The estimated statistical inefficiency (equal to 1 + 2
    tau, where tau is the correlation time).  We enforce g >= 1.0.

    """

    # Create numpy copies of input arguments.
    A_n = np.array(A_n)
    if B_n is not None:
        B_n = np.array(B_n)
    else:
        B_n = np.array(A_n)
    # Get the length of the timeseries.
    N = A_n.size
    # Be sure A_n and B_n have the same dimensions.
    if(A_n.shape != B_n.shape):
        raise ParameterError('A_n and B_n must have same dimensions.')
    # Initialize statistical inefficiency estimate with uncorrelated value.
    g = 1.0
    # Compute mean of each timeseries.
    mu_A = A_n.mean()
    mu_B = B_n.mean()
    # Make temporary copies of fluctuation from mean.
    dA_n = A_n.astype(np.float64) - mu_A
    dB_n = B_n.astype(np.float64) - mu_B
    # Compute estimator of covariance of (A,B) using estimator that will ensure C(0) = 1.
    sigma2_AB = (dA_n * dB_n).mean() # standard estimator to ensure C(0) = 1
    # Trap the case where this covariance is zero, and we cannot proceed.
    if(sigma2_AB == 0):
        logger.info('Sample covariance sigma_AB^2 = 0 -- cannot compute statistical inefficiency')
        return 1.0
    # Accumulate the integrated correlation time by computing the normalized correlation time at
    # increasing values of t.  Stop accumulating if the correlation function goes negative, since
    # this is unlikely to occur unless the correlation function has decayed to the point where it
    # is dominated by noise and indistinguishable from zero.
    t = 1
    increment = 1
    while (t < N-1):
        # compute normalized fluctuation correlation function at time t
        C = sum( dA_n[0:(N-t)]*dB_n[t:N] + dB_n[0:(N-t)]*dA_n[t:N] ) / (2.0 * float(N-t) * sigma2_AB)
        # Terminate if the correlation function has crossed zero and we've computed the correlation
        # function at least out to 'mintime'.
        if (C <= 0.0) and (t > mintime):
            break
        # Accumulate contribution to the statistical inefficiency.
        g += 2.0 * C * (1.0 - float(t)/float(N)) * float(increment)
        # Increment t and the amount by which we increment t.
        t += increment
        # Increase the interval if "fast mode" is on.
        if fast: increment += 1
    # g must be at least unity
    if (g < 1.0): g = 1.0
    # Return the computed statistical inefficiency.
    return g

def compute_volume(box_vectors):
    """ Compute the total volume of an OpenMM system. """
    [a,b,c] = box_vectors
    A = np.array([a/a.unit, b/a.unit, c/a.unit])
    # Compute volume of parallelepiped.
    volume = np.linalg.det(A) * a.unit**3
    return volume

def compute_mass(system):
    """ Compute the total mass of an OpenMM system. """
    mass = 0.0 * amu
    for i in range(system.getNumParticles()):
        mass += system.getParticleMass(i)
    return mass

def compute_total_charge(system):
    """ Compute the total charge of an OpenMM system with the NonbondedForce or AmoebaMultipoleForce """
    total_charge = 0.0 * elementary_charge
    for f in system.getForces():
        if f.__class__.__name__ == 'AmoebaMultipoleForce':
            for i in range(system.getNumParticles()):
                total_charge += f.getMultipoleParameters(i)[0]
        if f.__class__.__name__ == 'NonbondedForce':
            for i in range(system.getNumParticles()):
                total_charge += f.getParticleParameters(i)[0]
    return total_charge

def balance_charge_atoms(system, balance_charge_atoms):
    amf = None
    for f in system.getForces():
        if f.__class__.__name__ == 'AmoebaMultipoleForce':
            amf = f
    if amf is None:
        raise RuntimeError("AmoebaMultipoleForce is not found in the system")
    noa = system.getNumParticles()
    # get charges
    atom_MultipoleParameters = [amf.getMultipoleParameters(i) for i in range(noa)]
    total_charge = sum([atom_MultipoleParameters[i][0] for i in range(noa)])
    logger.info("Original total charge in the system is %s"%total_charge)
    atom_indices = uncommadash(balance_charge_atoms)
    average_shift = -total_charge / len(atom_indices)
    for i in atom_indices:
        atom_MultipoleParameters[i][0] += average_shift
        amf.setMultipoleParameters(i, *atom_MultipoleParameters[i])
    logger.info("Charge of each atom in %s is shifted by %s to make the total charge 0." % (balance_charge_atoms, average_shift))


def printcool(text,sym="#",bold=False,color=2,ansi=None,bottom='-',minwidth=50):
    """Cool-looking printout for slick formatting of output.

    @param[in] text The string that the printout is based upon.  This function
    will print out the string, ANSI-colored and enclosed in the symbol
    for example:\n
    <tt> ################# </tt>\n
    <tt> ### I am cool ### </tt>\n
    <tt> ################# </tt>
    @param[in] sym The surrounding symbol\n
    @param[in] bold Whether to use bold print

    @param[in] color The ANSI color:\n
    1 red\n
    2 green\n
    3 yellow\n
    4 blue\n
    5 magenta\n
    6 cyan\n
    7 white

    @param[in] bottom The symbol for the bottom bar

    @param[in] minwidth The minimum width for the box, if the text is very short
    then we insert the appropriate number of padding spaces

    @return bar The bottom bar is returned for the user to print later, e.g. to mark off a 'section'
    """
    if logger.getEffectiveLevel() < 20: return
    def newlen(l):
        return len(sub("\x1b\[[0-9;]*m","",l))
    text = text.split('\n')
    width = max(minwidth,max([newlen(line) for line in text]))
    bar = ''.join([sym for i in range(width + 8)])
    print('\n'+bar)
    for line in text:
        padleft = ' ' * int((width - newlen(line)) / 2)
        padright = ' '* (width - newlen(line) - len(padleft))
        if ansi != None:
            ansi = str(ansi)
            print("%s| \x1b[%sm%s" % (sym, ansi, padleft),line,"%s\x1b[0m |%s" % (padright, sym))
        elif color != None:
            print("%s| \x1b[%s9%im%s" % (sym, bold and "1;" or "", color, padleft),line,"%s\x1b[0m |%s" % (padright, sym))
        else:
            warn_press_key("Inappropriate use of printcool")
    print(bar)
    return sub(sym,bottom,bar)

def printcool_dictionary(Dict,title="General options",bold=False,color=2,keywidth=25,topwidth=50):
    """See documentation for printcool; this is a nice way to print out keys/values in a dictionary.

    The keys in the dictionary are sorted before printing out.

    @param[in] dict The dictionary to be printed
    @param[in] title The title of the printout
    """
    if logger.getEffectiveLevel() < 20: return
    if Dict == None: return
    bar = printcool(title,bold=bold,color=color,minwidth=topwidth)
    def magic_string(str):
        # This cryptic command returns a string with the number of characters specified as a variable. :P
        # Useful for printing nice-looking dictionaries, i guess.
        #print "\'%%-%is\' %% '%s'" % (keywidth,str.replace("'","\\'").replace('"','\\"'))
        return eval("\'%%-%is\' %% '%s'" % (keywidth,str.replace("'","\\'").replace('"','\\"')))
    if isinstance(Dict, OrderedDict):
        print('\n'.join(["%s %s " % (magic_string(str(key)),str(Dict[key])) for key in Dict if Dict[key] != None]))
    else:
        print('\n'.join(["%s %s " % (magic_string(str(key)),str(Dict[key])) for key in sorted([i for i in Dict]) if Dict[key] != None]))
    print(bar)

def EnergyDecomposition(Sim, verbose=False):
    # Before using EnergyDecomposition, make sure each Force is set to a different group.
    EnergyTerms = OrderedDict()
    Potential = Sim.context.getState(getEnergy=True).getPotentialEnergy() / kilojoules_per_mole
    Kinetic = Sim.context.getState(getEnergy=True).getKineticEnergy() / kilojoules_per_mole
    for i in range(Sim.system.getNumForces()):
        EnergyTerms[Sim.system.getForce(i).__class__.__name__] = Sim.context.getState(getEnergy=True,groups=2**i).getPotentialEnergy() / kilojoules_per_mole
    EnergyTerms['Potential'] = Potential
    EnergyTerms['Kinetic'] = Kinetic
    EnergyTerms['Total'] = Potential+Kinetic
    return EnergyTerms

def MTSVVVRIntegrator(temperature, collision_rate, timestep, system, ninnersteps=4):
    """
    Create a multiple timestep velocity verlet with velocity randomization (VVVR) integrator.

    ARGUMENTS

    temperature (numpy.unit.Quantity compatible with kelvin) - the temperature
    collision_rate (numpy.unit.Quantity compatible with 1/picoseconds) - the collision rate
    timestep (numpy.unit.Quantity compatible with femtoseconds) - the integration timestep
    system (simtk.openmm.System) - system whose forces will be partitioned
    ninnersteps (int) - number of inner timesteps (default: 4)

    RETURNS

    integrator (openmm.CustomIntegrator) - a VVVR integrator

    NOTES

    This integrator is equivalent to a Langevin integrator in the velocity Verlet discretization with a
    timestep correction to ensure that the field-free diffusion constant is timestep invariant.  The inner
    velocity Verlet discretization is transformed into a multiple timestep algorithm.

    REFERENCES

    VVVR Langevin integrator:
    * http://arxiv.org/abs/1301.3800
    * http://arxiv.org/abs/1107.2967 (to appear in PRX 2013)

    TODO

    Move initialization of 'sigma' to setting the per-particle variables.

    """
    # Multiple timestep Langevin integrator.
    for i in system.getForces():
        if i.__class__.__name__ in ["NonbondedForce", "CustomNonbondedForce", "AmoebaVdwForce", "AmoebaMultipoleForce"]:
            # Slow force.
            print(i.__class__.__name__, "is a Slow Force")
            i.setForceGroup(1)
        else:
            print(i.__class__.__name__, "is a Fast Force")
            # Fast force.
            i.setForceGroup(0)

    kB = BOLTZMANN_CONSTANT_kB * AVOGADRO_CONSTANT_NA
    kT = kB * temperature

    integrator = openmm.CustomIntegrator(timestep)

    integrator.addGlobalVariable("dt_fast", timestep/float(ninnersteps)) # fast inner timestep
    integrator.addGlobalVariable("kT", kT) # thermal energy
    integrator.addGlobalVariable("a", numpy.exp(-collision_rate*timestep)) # velocity mixing parameter
    integrator.addGlobalVariable("b", numpy.sqrt((2/(collision_rate*timestep)) * numpy.tanh(collision_rate*timestep/2))) # timestep correction parameter
    integrator.addPerDofVariable("sigma", 0)
    integrator.addPerDofVariable("x1", 0) # position before application of constraints

    #
    # Pre-computation.
    # This only needs to be done once, but it needs to be done for each degree of freedom.
    # Could move this to initialization?
    #
    integrator.addComputePerDof("sigma", "sqrt(kT/m)")

    #
    # Velocity perturbation.
    #
    integrator.addComputePerDof("v", "sqrt(a)*v + sqrt(1-a)*sigma*gaussian")
    integrator.addConstrainVelocities();

    #
    # Symplectic inner multiple timestep.
    #
    integrator.addUpdateContextState();
    integrator.addComputePerDof("v", "v + 0.5*b*dt*f1/m")
    for innerstep in range(ninnersteps):
        # Fast inner symplectic timestep.
        integrator.addComputePerDof("v", "v + 0.5*b*dt_fast*f0/m")
        integrator.addComputePerDof("x", "x + v*b*dt_fast")
        integrator.addComputePerDof("x1", "x")
        integrator.addConstrainPositions();
        integrator.addComputePerDof("v", "v + 0.5*b*dt_fast*f0/m + (x-x1)/dt_fast")
    integrator.addComputePerDof("v", "v + 0.5*b*dt*f1/m") # TODO: Additional velocity constraint correction?
    integrator.addConstrainVelocities();

    #
    # Velocity randomization
    #
    integrator.addComputePerDof("v", "sqrt(a)*v + sqrt(1-a)*sigma*gaussian")
    integrator.addConstrainVelocities();

    return integrator

def bak(fnm):
    oldfnm = fnm
    if os.path.exists(oldfnm):
        base, ext = os.path.splitext(fnm)
        i = 1
        while os.path.exists(fnm):
            fnm = "%s_%i%s" % (base,i,ext)
            i += 1
        logger.info("Backing up %s -> %s" % (oldfnm, fnm))
        shutil.move(oldfnm,fnm)

def uncommadash(s):
    # Takes a string like '27-31,88-91,100,136-139'
    # and turns it into a list like [26, 27, 28, 29, 30, 87, 88, 89, 90, 99, 135, 136, 137, 138]
    L = []
    try:
        for w in s.split(','):
            ws = w.split('-')
            a = int(ws[0])-1
            if len(ws) == 1:
                b = int(ws[0])
            elif len(ws) == 2:
                b = int(ws[1])
            else:
                logger.warning("Dash-separated list cannot exceed length 2\n")
                raise
            if a < 0 or b <= 0 or b <= a:
                if a < 0 or b <= 0:
                    logger.warning("Items in list cannot be zero or negative: %d %d\n" % (a, b))
                else:
                    logger.warning("Second number cannot be smaller than first: %d %d\n" % (a, b))
                raise
            newL = range(a,b)
            if any([i in L for i in newL]):
                logger.warning("Duplicate entries found in list\n")
                raise
            L += newL
        if sorted(L) != L:
            logger.warning("List is out of order\n")
            raise
    except:
        logger.error('Invalid string for converting to list of numbers: %s\n' % s)
        raise RuntimeError
    return L

def string_to_type(val, typ):
    assert type(val) == str
    v = val.lower()
    if v == "none":
        return None
    if typ == str:
        return val
    elif typ == bool:
        if v == "false":
            return False
        elif v == "true":
            return True
        else:
            try:
                return bool(float(v))
            except:
                raise TypeError("%s can not be converted to bool" % val)
    elif typ == int:
        try:
            return int(val)
        except:
            raise TypeError("%s can not be converted to int" % val)
    elif typ == float:
        try:
            return float(val)
        except:
            raise TypeError("%s can not be converted to float" % val)
    elif typ in (list, tuple):
        assert val[0] in '[(' and val[-1] in '])', "%s to %s should be in format [,] or (,)"%(val, str(typ))
        ls = val[1:-1].split(',')
        # we don't know what type is desired in the list, assuming int or float
        try:
            return typ(map(int, ls))
        except:
            pass
        try:
            return typ(map(float, ls))
        except:
            return ls
    else:
        raise NotImplementedError("Converting %s to type %s not implemented yet." % (val, str(typ)))





#================================#
#     The input file parser      #
#================================#

class SimulationOptions(object):
    """ Class for parsing the input file. """
    def set_active(self,key,default,typ,doc,allowed=None,depend=True,clash=False,msg=None):
        """ Set one option.  The arguments are:
        key     : The name of the option.
        default : The default value.
        typ     : The type of the value.
        doc     : The documentation string.
        allowed : An optional list of allowed values.
        depend  : A condition that must be True for the option to be activated.
        clash   : A condition that must be False for the option to be activated.
        msg     : A warning that is printed out if the option is not activated.
        """
        doc = sub("\.$","",doc.strip())+"."
        self.Documentation[key] = "%-8s " % ("(" + sub("'>","",sub("<type '","",str(typ)))+")") + doc
        if key in self.UserOptions:
            val = self.UserOptions[key]
            val = string_to_type(val, typ)
        else:
            val = default
            if val != None:
                assert type(val) == typ, "Default value %s is not in desired type %s!" % (default, str(typ))
        if type(allowed) is list:
            self.Documentation[key] += " Allowed values are %s" % str(allowed)
            if val not in allowed:
                print(list(val))
                raise Exception("Tried to set option \x1b[1;91m%s\x1b[0m to \x1b[94m%s\x1b[0m but it's not allowed (choose from \x1b[92m%s\x1b[0m)" % (key, str(val), str(allowed)))
        # Try my own function to convert string to deired type
        # val = string_to_type(val, typ)
        if val != None and type(val) is not typ:
            raise Exception("Tried to set option \x1b[1;91m%s\x1b[0m to \x1b[94m%s\x1b[0m but it's not the right type (%s required)" % (key, str(val), str(typ)))
        if depend and not clash:
            if key in self.InactiveOptions:
                del self.InactiveOptions[key]
            self.ActiveOptions[key] = val
        else:
            if key in self.ActiveOptions:
                del self.ActiveOptions[key]
            self.InactiveOptions[key] = val
            self.InactiveWarnings[key] = msg

    def force_active(self,key,val=None,msg=None):
        """ Force an option to be active and set it to the provided value,
        regardless of the user input.  There are no safeguards, so use carefully.

        key     : The name of the option.
        val     : The value that the option is being set to.
        msg     : A warning that is printed out if the option is not activated.
        """
        if msg == None:
            msg == "Option forced to active for no given reason."
        if key not in self.ActiveOptions:
            if val == None:
                val = self.InactiveOptions[key]
            del self.InactiveOptions[key]
            self.ActiveOptions[key] = val
            self.ForcedOptions[key] = val
            self.ForcedWarnings[key] = msg
        elif val != None and self.ActiveOptions[key] != val:
            self.ActiveOptions[key] = val
            self.ForcedOptions[key] = val
            self.ForcedWarnings[key] = msg
        elif val == None:
            self.ForcedOptions[key] = self.ActiveOptions[key]
            self.ForcedWarnings[key] = msg + " (Warning: Forced active but it was already active.)"

    def deactivate(self,key,msg=None):
        """ Deactivate one option.  The arguments are:
        key     : The name of the option.
        msg     : A warning that is printed out if the option is not activated.
        """
        if key in self.ActiveOptions:
            self.InactiveOptions[key] = self.ActiveOptions[key]
            del self.ActiveOptions[key]
        self.InactiveWarnings[key] = msg

    def __getattr__(self,key):
        if key in self.ActiveOptions:
            return self.ActiveOptions[key]
        elif key in self.InactiveOptions:
            return None
        else:
            return getattr(super(SimulationOptions,self),key)

    def record(self):
        out = []
        cmd = ' '.join(sys.argv)
        out.append("")
        out.append("Your command was: %s" % cmd)
        out.append("To reproduce / customize your simulation, paste the following text into an input file")
        out.append("and rerun the script with the -I argument (e.g. '-I openmm.in')")
        out.append("")
        out.append("#===========================================#")
        out.append("#|     Input file for OpenMM MD script     |#")
        out.append("#|  Lines beginning with '#' are comments  |#")
        out.append("#===========================================#")
        TopBar = False
        UserSupplied = []
        for key in self.ActiveOptions:
            if key in self.UserOptions and key not in self.ForcedOptions:
                UserSupplied.append("%-22s %20s # %s" % (key, str(self.ActiveOptions[key]), self.Documentation[key]))
        if len(UserSupplied) > 0:
            if TopBar:
                out.append("#===========================================#")
            else:
                TopBar = True
            out.append("#|          User-supplied options:         |#")
            out.append("#===========================================#")
            out += UserSupplied
        Forced = []
        for key in self.ActiveOptions:
            if key in self.ForcedOptions:
                Forced.append("%-22s %20s # %s" % (key, str(self.ActiveOptions[key]), self.Documentation[key]))
                Forced.append("%-22s %20s # Reason : %s" % ("","",self.ForcedWarnings[key]))
        if len(Forced) > 0:
            if TopBar:
                out.append("#===========================================#")
            else:
                TopBar = True
            out.append("#|     Options enforced by the script:     |#")
            out.append("#===========================================#")
            out += Forced
        ActiveDefault = []
        for key in self.ActiveOptions:
            if key not in self.UserOptions and key not in self.ForcedOptions:
                ActiveDefault.append("%-22s %20s # %s" % (key, str(self.ActiveOptions[key]), self.Documentation[key]))
        if len(ActiveDefault) > 0:
            if TopBar:
                out.append("#===========================================#")
            else:
                TopBar = True
            out.append("#|   Active options at default values:     |#")
            out.append("#===========================================#")
            out += ActiveDefault
        # out.append("")
        out.append("#===========================================#")
        out.append("#|           End of Input File             |#")
        out.append("#===========================================#")
        Deactivated = []
        for key in self.InactiveOptions:
            Deactivated.append("%-22s %20s # %s" % (key, str(self.InactiveOptions[key]), self.Documentation[key]))
            Deactivated.append("%-22s %20s # Reason : %s" % ("","",self.InactiveWarnings[key]))
        if len(Deactivated) > 0:
            out.append("")
            out.append("#===========================================#")
            out.append("#|   Deactivated or conflicting options:   |#")
            out.append("#===========================================#")
            out += Deactivated
        Unrecognized = []
        for key in self.UserOptions:
            if key not in self.ActiveOptions and key not in self.InactiveOptions:
                Unrecognized.append("%-22s %20s" % (key, self.UserOptions[key]))
        if len(Unrecognized) > 0:
            # out.append("")
            out.append("#===========================================#")
            out.append("#|          Unrecognized options:          |#")
            out.append("#===========================================#")
            out += Unrecognized
        return out

    def __init__(self, input_file, pdbfnm):
        super(SimulationOptions,self).__init__()
        basename = os.path.splitext(pdbfnm)[0]
        self.Documentation = OrderedDict()
        self.UserOptions = OrderedDict()
        self.ActiveOptions = OrderedDict()
        self.ForcedOptions = OrderedDict()
        self.ForcedWarnings = OrderedDict()
        self.InactiveOptions = OrderedDict()
        self.InactiveWarnings = OrderedDict()
        # First build a dictionary of user supplied options.
        if input_file != None:
            for line in open(input_file).readlines():
                line = sub('#.*$','',line.strip())
                s = line.split()
                if len(s) > 0:
                    # Options are case insensitive
                    key = s[0].lower()
                    val = line.replace(s[0],'',1).strip()
                    self.UserOptions[key] = val
        # Now go through the logic of determining which options are activated.
        self.set_active('integrator','verlet',str,"Molecular dynamics integrator",allowed=["verlet","langevin","velocity-verlet","mtsvvvr"])
        self.set_active('minimize',False,bool,"Specify whether to minimize the energy before running dynamics.")
        self.set_active('timestep',1.0,float,"Time step in femtoseconds.")
        self.set_active('hydrogen_mass',1.0,float,"Hydrogen mass in amu (set to 4 to enable 4 fs time step).")
        self.set_active('innerstep',0.5,float,"Inner time step in femtoseconds for MTS integrator.",depend=(self.integrator=="mtsvvvr"))
        self.set_active('restart_filename','restart.p',str,"Restart information will be read from / written to this file (will be backed up).")
        self.set_active('read_restart',True,bool,"Restart simulation from the restart file.",
                        depend=(os.path.exists(self.restart_filename)), msg="Cannot restart; file specified by restart_filename does not exist.")
        self.set_active('restart_interval',1000,int,"Specify a timestep interval for writing the restart file.")
        self.set_active('equilibrate',0,int,"Number of steps reserved for equilibration.")
        self.set_active('production',1000,int,"Number of steps in production run.")
        self.set_active('report_interval',100,int,"Number of steps between every progress report.")
        self.set_active('temperature',0.0,float,"Simulation temperature for Langevin integrator or Andersen thermostat.")
        if self.temperature <= 0.0 and self.integrator in ["langevin", "mtsvvvr"]:
            raise Exception("You need to set a finite temperature if using the Langevin or MTS-VVVR integrator!")
        self.set_active('gentemp',self.temperature,float,"Specify temperature for generating velocities")
        self.set_active('collision_rate',0.1,float,"Collision frequency for Langevin integrator or Andersen thermostat in ps^-1.",
                        depend=(self.integrator in ["langevin", "mtsvvvr"] or self.temperature != 0.0),
                        msg="We're not running a constant temperature simulation")
        self.set_active('pressure',0.0,float,"Simulation pressure; set a positive number to activate.",
                        clash=(self.temperature <= 0.0),
                        msg="For constant pressure simulations, the temperature must be finite")
        self.set_active('anisotropic',None,str,"Specify 'x' and/or 'y' and/or 'z' for anisotropic box scaling in NPT simulations",
                        depend=("pressure" in self.ActiveOptions and self.pressure > 0.0), msg = "We're not running a constant pressure simulation", allowed=[None,'x','y','z','xy','xz','yz','xyz'])
        self.set_active('nbarostat',25,int,"Step interval for MC barostat volume adjustments.",
                        depend=("pressure" in self.ActiveOptions and self.pressure > 0.0), msg = "We're not running a constant pressure simulation")
        self.set_active('nonbonded_method','PME',str,"Set the method for nonbonded interactions.", allowed=["NoCutoff","CutoffNonPeriodic","CutoffPeriodic","Ewald","PME"])
        self.nonbonded_method_obj = {"NoCutoff":NoCutoff,"CutoffNonPeriodic":CutoffNonPeriodic,"CutoffPeriodic":CutoffPeriodic,"Ewald":Ewald,"PME":PME}[self.nonbonded_method]
        self.set_active('nonbonded_cutoff',0.9,float,"Nonbonded cutoff distance in nanometers.")
        self.set_active('vdw_switch',True,bool,"Use a multiplicative switching function to ensure twice-differentiable vdW energies near the cutoff distance.")
        self.set_active('switch_distance',0.8,float,"Set the distance where the switching function starts; must be less than the nonbonded cutoff.")
        self.set_active('dispersion_correction',True,bool,"Isotropic long-range dispersion correction for periodic systems.")
        self.set_active('ewald_error_tolerance',0.0,float,"Error tolerance for Ewald and PME methods.  Don't go below 5e-5 for PME unless running in double precision.",
                        depend=(self.nonbonded_method_obj in [Ewald, PME]), msg="Nonbonded method must be set to Ewald or PME.")
        platformNames = [Platform.getPlatform(i).getName() for i in range(Platform.getNumPlatforms())]
        default_platform = 'CUDA' if 'CUDA' in platformNames else 'Reference'
        self.set_active('platform',default_platform,str,"The simulation platform.", allowed=platformNames)
        self.set_active('precision','mixed',str,"The precision of the CUDA platform.", allowed=["single","mixed","double"],
                        depend=(self.platform == "CUDA"), msg="The simulation platform needs to be set to CUDA")
        self.set_active('device',None,int,"Specify the device (GPU) number; will default to the fastest available.", depend=(self.platform in ["CUDA", "OpenCL"]),
                        msg="The simulation platform needs to be set to CUDA or OpenCL")
        self.set_active('initial_report',False,bool,"Perform one Report prior to running any dynamics.")
        self.set_active('constraints',None,str,"Specify constraints.", allowed=[None,"HBonds","AllBonds","HAngles"])
        self.constraint_obj = {None: None, "None":None,"HBonds":HBonds,"HAngles":HAngles,"AllBonds":AllBonds}[self.constraints]
        self.set_active('rigidwater',False,bool,"Add constraints to make water molecules rigid.")
        self.set_active('constraint_tolerance',1e-5,float,"Set the constraint error tolerance in the integrator (default value recommended by Peter Eastman).")
        self.set_active('serialize',None,str,"Provide a file name for writing the serialized System object.")
        self.set_active('vdw_cutoff',0.9,float,"Separate vdW cutoff distance in nanometers for AMOEBA simulation.")
        self.set_active('polarization_direct',False,bool,"Use direct polarization in AMOEBA force field")
        self.set_active('polar_eps',1e-5,float,"Polarizable dipole convergence parameter in AMOEBA force field.",
                        depend=(not self.polarization_direct),
                        msg="Polarization_direct is turned on")
        self.set_active('aewald',5.4459052,float,"Set the Ewald alpha parameter for periodic AMOEBA simulations.")
        self.set_active('pmegrid',None,list,"Set the PME grid for AMOEBA simulations.", depend=(self.nonbonded_method == "PME"),
                        msg="The nonbonded method must be set to PME.")
        self.set_active('pdb_report_interval',0,int,"Specify a timestep interval for PDB reporter.")
        self.set_active('pdb_report_filename',"output_%s.pdb" % basename,str,"Specify an file name for writing output PDB file.",
                        depend=(self.pdb_report_interval > 0), msg="pdb_report_interval needs to be set to a whole number.")
        self.set_active('dcd_report_interval',0,int,"Specify a timestep interval for DCD reporter.")
        self.set_active('dcd_report_filename',"output_%s.dcd" % basename,str,"Specify an file name for writing output DCD file.",
                        depend=(self.dcd_report_interval > 0), msg="dcd_report_interval needs to be set to a whole number.")
        self.set_active('eda_report_interval',0,int,"Specify a timestep interval for Energy reporter.", clash=(self.integrator=="mtsvvvr"), msg="EDA reporter incompatible with MTS integrator.")
        self.set_active('eda_report_filename',"output_%s.eda" % basename,str,"Specify an file name for writing output Energy file.",
                        depend=(self.eda_report_interval is not None and self.eda_report_interval > 0), msg="eda_report_interval needs to be set to a whole number.")
        if self.pmegrid != None:
            assert len(self.pmegrid) == 3, "The pme argument must be a length-3 list of integers"
        self.set_active('tinkerpath',None,str,"Specify a path for TINKER executables for running AMOEBA validation.")
        if self.tinkerpath != None:
            assert os.path.exists(os.path.join(self.tinkerpath,'dynamic')), "tinkerpath must point to a directory that contains TINKER executables."
        self.set_active('pos_res_k',1e5,float,"Set the force constant for the positional restraints.")
        self.set_active('pos_res_atoms',None,str,"Set the indices of the atoms that will be restrained to their original position.", depend=(self.pos_res_k > 0),msg="Restrain force constants k must > 0")
        self.set_active('cent_res_k_per_atom',1e5,float,"Set the force constant for the centroid restraints.")
        self.set_active('cent_res_atoms',None,str,"Set the indices of the atoms whose center will be restrained to their original position.", depend=(self.cent_res_k_per_atom > 0),msg="Restrain force constants k must > 0")
        self.set_active('cent_res_atoms2',None,str,"Set the indices of the atoms whose center will be restrained to their original position.", depend=(self.cent_res_k_per_atom > 0),msg="Restrain force constants k must > 0")
        self.set_active('cent_res_xy_atoms',None,str,"Set the indices of the atoms whose center on the x and y direction will be restrained to their original position.", depend=(self.cent_res_k_per_atom > 0),msg="Restrain force constants k must > 0")
        self.set_active('remove_cm_motion',True,bool,"Add a center-of-mass motion remover to the system.")
        self.set_active('group_up_pressure',1.0,float,"Pressue on the group of atoms along z direction. Unit: bar")
        self.set_active('group_up_atoms',None,str,"Set the indices of the atoms in Group to be pushed upwards.", depend=(self.group_up_pressure>0), msg="Group Up Pressure must > 0")
        self.set_active('group_down_pressure',1.0,float,"Pressue on the group of atoms along -z direction. Unit: bar")
        self.set_active('group_down_atoms',None,str,"Set the indices of the atoms in Group to be pushed downwards.", depend=(self.group_down_pressure>0), msg="Group Down Pressure must > 0")
        self.set_active('block_z_pos',6.0,float,"Set the z position of the block. (nm)")
        self.set_active('block_z_atoms',None,str,"Set the indices of the atoms that will be blocked from crossing the block_z_pos.")
        self.set_active('balance_charge_atoms',None,str,"Set the indices of atoms that will be used to balance the total charge of the system.")
#================================#
#    The command line parser     #
#================================#

# Taken from MSMBulder - it allows for easy addition of arguments and allows "-h" for help.
def add_argument(group, *args, **kwargs):
    if 'default' in kwargs:
        d = 'Default: {d}'.format(d=kwargs['default'])
        if 'help' in kwargs:
            kwargs['help'] += ' {d}'.format(d=d)
        else:
            kwargs['help'] = d
    group.add_argument(*args, **kwargs)

print()
print( " #===========================================#")
print( " #|    OpenMM general purpose simulation    |#")
print( " #| (Hosted @ github.com/leeping/OpenMM-MD) |#")
print( " #|  Use the -h argument for detailed help  |#")
print( " #===========================================#")
print()

parser = argparse.ArgumentParser()
add_argument(parser, 'pdb', nargs=1, metavar='input.pdb', help='Specify one PDB or AMBER inpcrd file \x1b[1;91m(Required)\x1b[0m', type=str)
add_argument(parser, 'xml', nargs='+', metavar='forcefield.xml', help='Specify multiple force field XML files, one System XML file, or one AMBER prmtop file \x1b[1;91m(Required)\x1b[0m', type=str)
add_argument(parser, '-I', '--inputfile', help='Specify an input file with options in simple two-column format.  This script will autogenerate one for you', default=None, type=str)
cmdline = parser.parse_args()
pdbfnm = cmdline.pdb[0]
xmlfnm = cmdline.xml
args = SimulationOptions(cmdline.inputfile, pdbfnm)

#================================#
#  Define custom reporters here  #
#================================#

class ProgressReport(object):
    def __init__(self, file, reportInterval, simulation, total, first=0):
        self._reportInterval = reportInterval
        self._openedFile = isinstance(file, str)
        self._initial = True
        if self._openedFile:
            self._out = open(file, 'w')
        else:
            self._out = file
        self._interval = args.report_interval * args.timestep * femtosecond
        self._units = OrderedDict()
        self._units['energy'] = kilojoule_per_mole
        self._units['kinetic'] = kilojoule_per_mole
        self._units['potential'] = kilojoule_per_mole
        self._units['temperature'] = kelvin
        if simulation.topology.getUnitCellDimensions() != None :
            self._units['density'] = kilogram / meter**3
            self._units['volume'] = nanometer**3
        self._data = defaultdict(list)
        self._total = total
        # The time step at the creation of this report.
        self._first = first
        self.run_time = 0.0*picosecond
        self.rt00 = 0.0*picosecond
        self.t0 = time.time()

    def describeNextReport(self, simulation):
        steps = self._reportInterval - simulation.currentStep%self._reportInterval
        return (steps, False, False, False, True)

    def analyze(self, simulation):
        PrintDict = OrderedDict()
        for datatype in self._units:
            data   = np.array(self._data[datatype])
            mean   = np.mean(data)
            dmean  = data - mean
            stdev  = np.std(dmean)
            g      = statisticalInefficiency(dmean)
            stderr = np.sqrt(g) * stdev / np.sqrt(len(data))
            acorr  = 0.5*(g-1)*self._interval/nanosecond
            # Perform a linear fit.
            x      = np.linspace(0, 1, len(data))
            z      = np.polyfit(x, data, 1)
            p      = np.polyval(z, x)
            # Compute the drift.
            drift  = p[-1] - p[0]
            # Compute the driftless standard deviation.
            stdev1 = np.std(data-p)
            PrintDict[datatype+" (%s)" % self._units[datatype]] = "%13.5f %13.5e %13.5f %13.5f %13.5f %13.5e" % (mean, stdev, stderr, acorr, drift, stdev1)
        printcool_dictionary(PrintDict,"Summary statistics - total simulation time %.3f ns:\n%-26s %13s %13s %13s %13s %13s %13s\n%-26s %13s %13s %13s %13s %13s %13s" % (self.run_time/nanosecond,
                                                                                                                                                                          "", "", "", "", "", "", "Stdev",
                                                                                                                                                                          "Quantity", "Mean", "Stdev", "Stderr", "Acorr(ns)", "Drift", "(NoDrift)"),keywidth=30)
    def report(self, simulation, state):
        # Compute total mass in grams.
        mass = compute_mass(simulation.system).in_units_of(gram / mole) /  AVOGADRO_CONSTANT_NA
        # The center-of-mass motion remover subtracts 3 more DoFs
        ndof = 3*simulation.system.getNumParticles() - simulation.system.getNumConstraints() - 3
        kinetic = state.getKineticEnergy()
        potential = state.getPotentialEnergy() / self._units['potential']
        kB = BOLTZMANN_CONSTANT_kB * AVOGADRO_CONSTANT_NA
        temperature = 2.0 * kinetic / kB / ndof / self._units['temperature']
        kinetic /= self._units['kinetic']
        energy = kinetic + potential
        pct = 100 * float(simulation.currentStep - self._first) / self._total
        self.run_time = float(simulation.currentStep - self._first) * args.timestep * femtosecond
        if pct != 0.0:
            timeleft = (time.time()-self.t0)*(100.0 - pct)/pct
        else:
            timeleft = 0.0

        # Simulation speed is calculated over a single progress report window
        if self.t00 is None:
            nsday = 0.0
        else:
            days = (time.time()-self.t00)/86400
            nsday = (self.run_time - self.rt00) / nanoseconds / days
        self.t00 = time.time()
        self.rt00 = self.run_time

        if simulation.topology.getUnitCellDimensions() != None :
            box_vectors = state.getPeriodicBoxVectors()
            volume = compute_volume(box_vectors) / self._units['volume']
            density = (mass / compute_volume(box_vectors)) / self._units['density']
            if self._initial:
                logger.info("%8s %17s %15s %13s %13s %13s %13s %13s %13s %13s" % ('Progress', 'E.T.A', 'Speed (ns/day)', 'Time(ns)', 'Temp(K)', 'Kin(kJ)', 'Pot(kJ)', 'Ene(kJ)', 'Vol(nm3)', 'Rho(kg/m3)'))
            logger.info("%7.3f%% %17s %15.5f %13.5f %13.5f %13.5f %13.5f %13.5f %13.5f %13.5f" % (pct, GetTime(timeleft), nsday, self.run_time / nanoseconds, temperature, kinetic, potential, energy, volume, density))
            self._data['volume'].append(volume)
            self._data['density'].append(density)
        else:
            if self._initial:
                logger.info("%8s %17s %13s %13s %13s %13s %13s" % ('Progress', 'E.T.A', 'Time(ns)', 'Temp(K)', 'Kin(kJ)', 'Pot(kJ)', 'Ene(kJ)'))
            logger.info("%7.3f%% %17s %13.5f %13.5f %13.5f %13.5f %13.5f" % (pct, GetTime(timeleft), self.run_time / nanoseconds, temperature, kinetic, potential, energy))
        self._data['energy'].append(energy)
        self._data['kinetic'].append(kinetic)
        self._data['potential'].append(potential)
        self._data['temperature'].append(temperature)
        self._initial = False

    def __del__(self):
        if self._openedFile:
            self._out.close()

class EnergyReporter(object):
    def __init__(self, file, reportInterval, first=0):
        self._reportInterval = reportInterval
        self._openedFile = isinstance(file, str)
        self._initial = True
        if self._openedFile:
            self._out = open(file, 'w')
        else:
            self._out = file
        # The time step at the creation of this report.
        self._first = first

    def describeNextReport(self, simulation):
        steps = self._reportInterval - simulation.currentStep%self._reportInterval
        return (steps, False, False, False, False)

    def report(self, simulation, state):
        self.run_time = float(simulation.currentStep - self._first) * args.timestep * femtosecond
        self.eda = EnergyDecomposition(simulation)
        if self._initial:
            print(' '.join(["%25s" % i for i in ['#Time(ns)'] + list(self.eda.keys())]), file=self._out)
        print(' '.join(["%25.10f" % i for i in [self.run_time/nanosecond] + list(self.eda.values())]), file=self._out)
        self._initial = False

    def __del__(self):
        if self._openedFile:
            self._out.close()

class RestartReporter(object):
    def __init__(self, file, reportInterval, integrator, timestep):
        self._reportInterval = reportInterval
        self._file = file
        self._integrator = integrator
        self._timestep = timestep

    def describeNextReport(self, simulation):
        steps = self._reportInterval - simulation.currentStep%self._reportInterval
        return (steps, False, False, False, False)

    def report(self, simulation, state):
        final_state = simulation.context.getState(getEnergy=True,getPositions=True,getVelocities=True,getForces=True)
        Xfin = final_state.getPositions() / nanometer
        Vfin = final_state.getVelocities() / nanometer * picosecond
        if self._integrator not in ["velocity-verlet", "mtsvvvr"]:
            # We will attempt to get the velocities at the current time.  First obtain initial velocities.
            v0 = Vfin * nanometer / picosecond
            frc = simulation.context.getState(getForces=True).getForces()
            # Obtain masses.
            rev_mass = []
            for i in range(simulation.context.getSystem().getNumParticles()):
                mass = simulation.context.getSystem().getParticleMass(i)/dalton
                r_mass = 1.0/mass if mass > 0 else 0
                rev_mass.append(r_mass)
            rev_mass /= dalton

            # Get accelerations.
            accel = []
            for i in range(simulation.context.getSystem().getNumParticles()):
                accel.append(frc[i] * rev_mass[i] / (kilojoule/(nanometer*mole*dalton)))# / (kilojoule/(nanometer*mole*dalton)))
            accel *= kilojoule/(nanometer*mole*dalton)
            # Propagate velocities backward by half a time step.
            dv = femtosecond * accel
            dv *= (+0.5 * self._timestep)
            vmdt2 = []
            for i in range(simulation.context.getSystem().getNumParticles()):
                vmdt2.append((v0[i]/(nanometer/picosecond)) + (dv[i]/(nanometer/picosecond)))
            # These are the velocities that we store (make sure it is unitless).
            Vfin = vmdt2
        Bfin = final_state.getPeriodicBoxVectors() / nanometer
        # Back up the existing file
        if os.path.exists(self._file):
            shutil.move(self._file, self._file+".bak")
        # Write the restart file pickle
        with open(self._file,'wb') as f: pickle.dump((Xfin, Vfin, Bfin),f)

# Create an OpenMM PDB object.
pdb = PDBFile(pdbfnm)

# Detect the presence of periodic boundary conditions in the PDB file.
pbc = pdb.getTopology().getUnitCellDimensions() != None
if pbc:
    logger.info("Detected periodic boundary conditions")
else:
    logger.info("This is a nonperiodic simulation")


#==================================#
#|    Set up the System object.   |#
#==================================#
Deserialize = False
if len(xmlfnm) == 1 and os.path.exists(xmlfnm[0]):
    # Detect whether the input argument is an XML file or not.
    xmlroot = ET.parse(xmlfnm[0]).getroot()
    if 'type' in xmlroot.attrib and xmlroot.attrib['type'].lower() == 'system':
        Deserialize = True
        logger.info("Loading simulation settings from System XML file")
    elif xmlroot.tag.lower()  == 'forcefield':
        pass
    else:
        raise Exception('Unrecognized XML File (not OpenMM Force Field or System XML File!)')

if Deserialize:
    #===================================================================#
    #| The system XML file contains all of the settings related to the |#
    #| molecular interactions, and it can also contain thermostats and |#
    #| barostats in the form of Forces.  It is possible to override    |#
    #| some of the settings in the system XML file, and we do so here  |#
    #| for certain settings (for the sake of convenience.)             |#
    #===================================================================#
    # This line deserializes the system XML file.
    system = XmlSerializer.deserializeSystem(open(xmlfnm[0]).read())
    forces = system.getForces()
    if any(['Amoeba' in f.__class__.__name__ for f in forces]):
        logger.info("Detected AMOEBA system!")
        for f in forces:
            if f.__class__.__name__ == "AmoebaMultipoleForce":
                if 'polarization_direct' in args.UserOptions and 'polarization_direct' in args.ActiveOptions:
                    logger.info("Setting direct polarization")
                    f.setPolarizationType(1)
                    args.deactivate('polar_eps', "Not relevant for direct polarization")
                elif 'polar_eps' in args.UserOptions and 'polar_eps' in args.ActiveOptions:
                    logger.info("Setting mutual polarization with tolerance % .2e" % args.polar_eps)
                    f.setPolarizationType(0)
                    f.setMutualInducedTargetEpsilon(args.polar_eps)
                else:
                    args.deactivate('polarization_direct', "Loaded from System XML file because not explicitly specified")
                    args.deactivate('polar_eps', "Loaded from System XML file because not explicitly specified")
        args.deactivate('vdw_cutoff', "Specified by the System XML file")
        args.deactivate('aewald', "Specified by the System XML file")
        args.deactivate('pmegrid', "Specified by the System XML file")
    else:
        args.deactivate("vdw_cutoff",msg="Not simulating an AMOEBA system")
        args.deactivate("polarization_direct",msg="Not simulating an AMOEBA system")
        args.deactivate("polar_eps",msg="Not simulating an AMOEBA system")
        args.deactivate("aewald",msg="Not simulating an AMOEBA system")
        args.deactivate("pmegrid",msg="Not simulating an AMOEBA system")
        args.deactivate("tinkerpath",msg="Not simulating an AMOEBA system")
    args.deactivate('nonbonded_method', "Specified by the System XML file")
    args.deactivate('nonbonded_cutoff', "Specified by the System XML file")
    args.deactivate('vdw_switch', "Specified by the System XML file")
    args.deactivate('switch_distance', "Specified by the System XML file")
    args.deactivate('constraints', "Specified by the System XML file")
    args.deactivate('rigidwater', "Specified by the System XML file")
    args.deactivate('ewald_error_tolerance', "Specified by the System XML file")
    args.deactivate('dispersion_correction', "Specified by the System XML file")
    modelr = Modeller(pdb.topology, pdb.positions)
else:
    settings = []
    # This creates a system from a force field XML file.
    forcefield = ForceField(*xmlfnm)
    if any(['Amoeba' in f.__class__.__name__ for f in forcefield._forces]):
        logger.info("Detected AMOEBA system!")
        settings += [('constraints', args.constraints), ('rigidWater', args.rigidwater)]
        if pbc:
            logger.info("Periodic AMOEBA system uses PME regardless of user-supplied options.")
            args.force_active('nonbonded_method',"PME","PME enforced for periodic AMOEBA system.")
            settings += [('nonbondedMethod', PME), ('nonbondedCutoff', args.nonbonded_cutoff * nanometer),
                         ('vdwCutoff', args.vdw_cutoff), ('useDispersionCorrection', args.dispersion_correction)]
            if 'pmegrid' in args.UserOptions and 'aewald' in args.UserOptions:
                settings.append(('pmeGridDimensions', args.pmegrid))
                settings.append(('aEwald', args.aewald))
                args.deactivate('ewald_error_tolerance',"PME grid was explicitly specified")
                if 'ewald_error_tolerance' in args.UserOptions:
                    logger.info("Both pmegrid and aEwald have been set, ewald_error_tolerance is not used.")
            elif 'ewald_error_tolerance' in args.UserOptions:
                settings.append(('ewaldErrorTolerance', args.ewald_error_tolerance))
                args.deactivate('pmegrid',"pmegrid and aewald must both be specified if they are to be used")
                args.deactivate('aewald',"pmegrid and aewald must both be specified if they are to be used")
            args.deactivate('vdw_switch', "AMOEBA vdW interaction has switch function by default.")
            args.deactivate('switch_distance', "AMOEBA vdW interaction has switch function by default.")
        else:
            args.force_active('nonbonded_method',"NoCutoff","Nonbonded method forced to NoCutoff for nonperiodic AMOEBA system.")
            args.deactivate('nonbonded_cutoff',"Deactivated because nonbonded method forced to NoCutoff")
            args.deactivate('aewald',"Deactivated because nonbonded method forced to NoCutoff")
            args.deactivate('ewald_error_tolerance',"Deactivated because nonbonded method forced to NoCutoff")
            args.deactivate('vdw_cutoff',"Deactivated because nonbonded method forced to NoCutoff")
            args.deactivate('dispersion_correction',"Deactivated because nonbonded method forced to NoCutoff")
            args.deactivate("pmegrid",msg="Deactivated because nonbonded method forced to NoCutoff")
            args.deactivate('vdw_switch', "Deactivated because nonbonded method forced to NoCutoff")
            args.deactivate('switch_distance', "Deactivated because nonbonded method forced to NoCutoff")
            settings.append(('nonbondedMethod', NoCutoff))
        if args.polarization_direct:
            logger.info("Setting direct polarization")
            args.deactivate('polar_eps', "Not relevant for direct polarization")
            settings.append(('polarization', 'direct'))
        else:
            logger.info("Setting mutual polarization with tolerance % .2e" % args.polar_eps)
            settings.append(('mutualInducedTargetEpsilon', args.polar_eps))
    else:
        logger.info("Detected non-AMOEBA system")
        if pbc:
            settings = [('constraints', args.constraints), ('rigidWater', args.rigidwater), ('nonbondedMethod', args.nonbonded_method_obj),
                        ('nonbondedCutoff', args.nonbonded_cutoff * nanometer), ('useDispersionCorrection', True)]
            if (args.nonbonded_method_obj in [Ewald, PME]) and ('ewald_error_tolerance' in args.UserOptions):
                settings += [('ewaldErrorTolerance', args.ewald_error_tolerance)]
        else:
            if args.nonbonded_method_obj in [CutoffPeriodic, Ewald, PME]:
                raise Exception('Nonbonded methods CutoffPeriodic, Ewald, or PME cannot be used for nonperiodic systems; use NoCutoff or CutoffNonPeriodic instead.')
            if args.nonbonded_method_obj == NoCutoff:
                args.deactivate('nonbonded_cutoff',"Not using cutoffs for nonbonded interactions.")
                args.deactivate('vdw_switch', "Deactivated because nonbonded method forced to NoCutoff")
                args.deactivate('switch_distance', "Deactivated because nonbonded method forced to NoCutoff")
            settings = [('constraints', args.constraints), ('rigidWater', args.rigidwater), ('nonbondedMethod', args.nonbonded_method_obj)]
            args.deactivate('ewald_error_tolerance',"Deactivated for a nonperiodic system.")
            args.deactivate('dispersion_correction',"Deactivated for a nonperiodic system.")
        settings += [('hydrogenMass', args.hydrogen_mass*amu)]
        args.deactivate('vdw_switch', "This option is not used by the script")
        args.deactivate('switch_distance', "This option is not used by the script")
        # if 'vdw_switch' in args.ActiveOptions and args.vdw_switch:
        #     settings += [('useSwitchingFunction', True), ('switchingDistance', args.switch_distance)]
        args.deactivate("vdw_cutoff",msg="Not simulating an AMOEBA system")
        args.deactivate("polarization_direct",msg="Not simulating an AMOEBA system")
        args.deactivate("polar_eps",msg="Not simulating an AMOEBA system")
        args.deactivate("aewald",msg="Not simulating an AMOEBA system")
        args.deactivate("pmegrid",msg="Not simulating an AMOEBA system")
        args.deactivate("tinkerpath",msg="Not simulating an AMOEBA system")
    # Provide Option to disable the CM Motion
    settings += [('removeCMMotion', args.remove_cm_motion)]
    # convert settings to dictionary
    settings = dict(settings)
    mixed_nonbondedMethod = False
    # CustomNonbondedForce does not support PME, so nonbondedMethod will be set after createSystem()
    if pbc:
        if any(['CustomNonbonded' in f.__class__.__name__ for f in forcefield._forces]):
            if settings['nonbondedMethod'] == PME:
                # remove this setting temporarily
                settings.pop('nonbondedMethod')
                mixed_nonbondedMethod = True
                logger.info("CustomNonbondedForce Detected with PME specified. nonbondedMethod will be set individually.")

    logger.info("Now setting up the System with the following system settings:")
    printcool_dictionary(dict(settings),title="OpenMM system object will be set up\n using these options:")
<<<<<<< HEAD
    modelr = Modeller(pdb.topology, pdb.positions)
    modelr.addExtraParticles(forcefield)
    system = forcefield.createSystem(modelr.topology, **dict(settings))
=======
    modeller = Modeller(pdb.topology, pdb.positions)
    modeller.addExtraParticles(forcefield)
    printcool_dictionary(settings, title="Keyword arguments to forcefield.createSystem")
    system = forcefield.createSystem(modeller.topology, **dict(settings))
>>>>>>> 915da1ba
    # set the nonbondedMethod one by one if we need mixed settings
    if mixed_nonbondedMethod:
        for f in system.getForces():
            if hasattr(f.__class__, 'PME'):
                f.setNonbondedMethod(f.__class__.PME)
                logger.info("nonbondedMethod for %s has been set to PME" % f.__class__.__name__)
            elif hasattr(f.__class__, 'CutoffPeriodic'):
                f.setNonbondedMethod(f.__class__.CutoffPeriodic)
                logger.info("nonbondedMethod for %s has been set to CutoffPeriodic" % f.__class__.__name__)

    #====================================#
    #| Add positional restraints        |#
    #====================================#
    if args.pos_res_atoms:
        # Create external force
        ex_force = openmm.CustomExternalForce("k*periodicdistance(x, y, z, x0, y0, z0)^2")
        ex_force.addGlobalParameter('k', args.pos_res_k)
        ex_force.addPerParticleParameter('x0')
        ex_force.addPerParticleParameter('y0')
        ex_force.addPerParticleParameter('z0')
        # Set x0,y0,z0 for each atom using its position
        for atom_idx in uncommadash(args.pos_res_atoms):
            ex_force.addParticle(atom_idx, pdb.positions[atom_idx])
        # Add force to system
        system.addForce(ex_force)

    #====================================#
    #| Add centroid restraints        |#
    #====================================#
    if args.cent_res_atoms:
        cent_force = openmm.CustomCentroidBondForce(1, "k*((x1-x0)^2 + (y1-y0)^2 + (z1-z0)^2)")
        particles = uncommadash(args.cent_res_atoms)
        cent_force.addPerBondParameter('k')
        g1 = cent_force.addGroup(particles)
        x0, y0, z0 = np.average([pdb.positions[i] for i in particles] , axis=0)
        cent_force.addPerBondParameter('x0')
        cent_force.addPerBondParameter('y0')
        cent_force.addPerBondParameter('z0')
        cent_force.addBond([g1], [args.cent_res_k_per_atom*len(particles), x0,y0,z0])
        system.addForce(cent_force)
    if args.cent_res_atoms2:
        cent_force = openmm.CustomCentroidBondForce(1, "k*((x1-x0)^2 + (y1-y0)^2 + (z1-z0)^2)")
        particles = uncommadash(args.cent_res_atoms2)
        cent_force.addPerBondParameter('k')
        g1 = cent_force.addGroup(particles)
        x0, y0, z0 = np.average([pdb.positions[i] for i in particles] , axis=0)
        cent_force.addPerBondParameter('x0')
        cent_force.addPerBondParameter('y0')
        cent_force.addPerBondParameter('z0')
        cent_force.addBond([g1], [args.cent_res_k_per_atom*len(particles), x0,y0,z0])
        system.addForce(cent_force)
    if args.cent_res_xy_atoms:
        cent_force = openmm.CustomCentroidBondForce(1, "k*((x1-x0)^2 + (y1-y0)^2)")
        particles = uncommadash(args.cent_res_xy_atoms)
        cent_force.addPerBondParameter('k')
        g1 = cent_force.addGroup(particles)
        x0, y0, z0 = np.average([pdb.positions[i] for i in particles] , axis=0)
        cent_force.addPerBondParameter('x0')
        cent_force.addPerBondParameter('y0')
        cent_force.addBond([g1], [args.cent_res_k_per_atom*len(particles), x0,y0])
        system.addForce(cent_force)

    #====================================#
    #| Use Periodic Bonded Forces       |#
    #====================================#
    if pbc:
        for f in system.getForces():
            try:
                f.setUsesPeriodicBoundaryConditions(True)
            except:
                pass

    #===========================================#
    #| Add Up and Down pressure                |#
    #===========================================#
    if args.group_up_atoms:
        logger.info("Adding upward pressure %f bar on Group %s"%(args.group_up_pressure,args.group_up_atoms))
        cent_force = openmm.CustomCentroidBondForce(1, "-k*z1")
        particles1 = uncommadash(args.group_up_atoms)
        # convert the pressure into force on each particle
        box_x, box_y, box_z = pdb.getTopology().getUnitCellDimensions()
        area_xy = box_x * box_y
        force_on_group = (args.group_up_pressure * bar * area_xy * AVOGADRO_CONSTANT_NA).in_units_of(kilojoule_per_mole / nanometer)
        cent_force.addPerBondParameter('k')
        g1 = cent_force.addGroup(particles1)
        cent_force.addBond([g1],[force_on_group])
        system.addForce(cent_force)
    if args.group_down_atoms:
        logger.info("Adding downward pressure %f bar on Group %s"%(args.group_down_pressure,args.group_down_atoms))
        cent_force = openmm.CustomCentroidBondForce(1, "k*z1")
        particles1 = uncommadash(args.group_down_atoms)
        # convert the pressure into force on each particle
        box_x, box_y, box_z = pdb.getTopology().getUnitCellDimensions()
        area_xy = box_x * box_y
        force_on_group = (args.group_down_pressure * bar * area_xy * AVOGADRO_CONSTANT_NA).in_units_of(kilojoule_per_mole / nanometer)
        cent_force.addPerBondParameter('k')
        g1 = cent_force.addGroup(particles1)
        cent_force.addBond([g1],[force_on_group])
        system.addForce(cent_force)

    #===========================================#
    #| Add Force to Block Ions                 |#
    #===========================================#
    if args.block_z_atoms:
        logger.info("Blocking atoms %s from crossing the plane z = %f nm." %(args.block_z_atoms, args.block_z_pos))
        # a barrier force with height 10000, and width 0.25 nm.
        ex_force = openmm.CustomExternalForce("10000.0*exp(-100.0*(z-z0)^2)")
        ex_force.addGlobalParameter('z0', args.block_z_pos)
        for atom_idx in uncommadash(args.block_z_atoms):
            ex_force.addParticle(atom_idx)
        # Add force to system
        system.addForce(ex_force)

    #===========================================#
    #| Balance the total charge of the system  |#
    #===========================================#
    if args.balance_charge_atoms:
        balance_charge_atoms(system, args.balance_charge_atoms)

#====================================#
#| Temperature and pressure control |#
#====================================#

sysxml_thermo = False
sysxml_baro = False
if Deserialize:
    for f in forces:
        if f.__class__.__name__ == "MonteCarloBarostat":
            sysxml_baro = True
            args.deactivate("pressure", msg="Specified by the System XML file")
            args.deactivate("nbarostat", msg="Specified by the System XML file")
            args.deactivate("anisotropic", msg="Specified by the System XML file")
            logger.info("The system XML file contains a Monte Carlo barostat at %.2f atm pressure" % (f.getDefaultPressure()/atmosphere))
            if not pbc:
                raise Exception('System contains a Barostat but the topology contains no periodic box! Exiting...')
        if f.__class__.__name__ == "AndersenThermostat":
            sysxml_thermo = True
            args.deactivate("temperature", msg="Specified by the System XML file")
            args.deactivate("collision_rate", msg="Specified by the System XML file")
            logger.info("The system XML file contains an Andersen thermostat at %.2f K temperature" % (f.getDefaultTemperature()/kelvin))
            if args.integrator in ["langevin", "mtsvvvr"]:
                raise Exception('Cannot create a Langevin or MTS-VVVR integrator with existing temperature control! Exiting...')

def add_barostat():
    if sysxml_baro:
        logger.info("Ignoring user-specified pressure control and going with the existing barostat.")
    else:
        if args.pressure <= 0.0:
            logger.info("This is a constant volume (NVT) run")
        elif pbc:
            logger.info("This is a constant pressure (NPT) run at %.2f atm pressure" % args.pressure)
            logger.info("Adding Monte Carlo barostat with volume adjustment interval %i" % args.nbarostat)
            logger.info("Anisotropic box scaling is %s" % args.anisotropic)
            if args.anisotropic != None:
                #logger.info("Only the Z-axis will be adjusted")
                adjust_x = 'x' in args.anisotropic
                adjust_y = 'y' in args.anisotropic
                adjust_z = 'z' in args.anisotropic
                barostat = MonteCarloAnisotropicBarostat(Vec3(args.pressure*atmospheres, args.pressure*atmospheres, args.pressure*atmospheres), args.temperature*kelvin, adjust_x, adjust_y, adjust_z, args.nbarostat)
            else:
                barostat = MonteCarloBarostat(args.pressure * atmospheres, args.temperature * kelvin, args.nbarostat)
            system.addForce(barostat)
        else:
            args.deactivate("pressure", msg="System is nonperiodic")
            #raise Exception('Pressure was specified but the topology contains no periodic box! Exiting...')

def VelocityVerletIntegrator(timestep):
    # Velocity Verlet integrator with explicit velocities.
    integrator = CustomIntegrator(timestep/picosecond)
    integrator.addPerDofVariable("x1", 0)
    integrator.addPerDofVariable("x2", 0)
    integrator.addUpdateContextState()
    integrator.addComputePerDof("v", "v+0.5*dt*f/m")
    integrator.addComputePerDof("x", "x+dt*v")
    integrator.addComputePerDof("x1", "x")
    integrator.addConstrainPositions()
    integrator.addComputePerDof("x2", "x")
    integrator.addComputePerDof("v", "v+0.5*dt*f/m+(x2-x1)/dt")
    integrator.addConstrainVelocities()
    return integrator

def NVEIntegrator():
    if args.integrator == "verlet":
        logger.info("Creating a Leapfrog integrator with %.2f fs timestep." % args.timestep)
        integrator = VerletIntegrator(args.timestep * femtosecond)
    elif args.integrator == "velocity-verlet":
        logger.info("Creating a Velocity Verlet integrator with %.2f fs timestep." % args.timestep)
        integrator = VelocityVerletIntegrator(args.timestep * femtosecond)
    return integrator

if sysxml_thermo:
    logger.info("Ignoring user-specified temperature control.")
    integrator = NVEIntegrator()
    add_barostat()
else:
    if args.temperature <= 0.0:
        logger.info("This is a constant energy, constant volume (NVE) run.")
        integrator = NVEIntegrator()
    else:
        logger.info("This is a constant temperature run at %.2f K" % args.temperature)
        logger.info("The stochastic thermostat collision frequency is %.2f ps^-1" % args.collision_rate)
        if args.integrator == "langevin":
            logger.info("Creating a Langevin integrator with %.2f fs timestep." % args.timestep)
            integrator = LangevinIntegrator(args.temperature * kelvin, args.collision_rate / picosecond, args.timestep * femtosecond)
        elif args.integrator == "mtsvvvr":
            logger.info("Creating a multiple timestep Langevin integrator with %.2f / %.2f fs outer/inner timestep." % (args.timestep, args.innerstep))
            if int(args.timestep / args.innerstep) != args.timestep / args.innerstep:
                raise Exception("The inner step must be an even subdivision of the time step.")
            integrator = MTSVVVRIntegrator(args.temperature * kelvin, args.collision_rate / picosecond, args.timestep * femtosecond, system, int(args.timestep / args.innerstep))
        else:
            integrator = NVEIntegrator()
            thermostat = AndersenThermostat(args.temperature * kelvin, args.collision_rate / picosecond)
            system.addForce(thermostat)
        if sysxml_baro:
            logger.info("Ignoring user-specified pressure control and going with the existing barostat.")
        else:
            add_barostat()

if not hasattr(args,'constraints') or (str(args.constraints) == "None" and args.rigidwater == False):
    args.deactivate('constraint_tolerance',"There are no constraints in this system")
else:
    logger.info("Setting constraint tolerance to %.3e" % args.constraint_tolerance)
    integrator.setConstraintTolerance(args.constraint_tolerance)

#==================================#
#|      Create the platform       |#
#==================================#
# if args.platform != None:
logger.info("Setting Platform to %s" % str(args.platform))
platform = Platform.getPlatformByName(args.platform)

if 'device' in args.ActiveOptions:
    # The device may be set using an environment variable or the input file.
    device = os.environ.get('CUDA_DEVICE_INDEX', str(args.device))
    device = os.environ.get('CUDA_DEVICE', device)
    if device != None:
        logger.info("Setting Device to %s" % str(device))
        #platform.setPropertyDefaultValue("CudaDevice", device)
        platform.setPropertyDefaultValue("CudaDeviceIndex", device)
        #platform.setPropertyDefaultValue("OpenCLDeviceIndex", device)
    else:
        logger.info("Using the default (fastest) device")
else:
    logger.info("Using the default (fastest) device")
if args.platform == 'CUDA':
    platform.setPropertyDefaultValue("Precision", args.precision)
# else:
#     logger.info("Using the default Platform")

#==================================#
#|  Create the simulation object  |#
#==================================#
logger.info("Creating the Simulation object")
# Get the number of forces and set each force to a different force group number.
nfrc = system.getNumForces()
if args.integrator != 'mtsvvvr':
    for i in range(nfrc):
        system.getForce(i).setForceGroup(i)
for i in range(nfrc):
    # Set vdW switching function manually.
    f = system.getForce(i)
    if f.__class__.__name__ == 'NonbondedForce':
        if 'vdw_switch' in args.ActiveOptions and args.vdw_switch:
            f.setUseSwitchingFunction(True)
            f.setSwitchingDistance(args.switch_distance)
if args.platform != None:
    simulation = Simulation(modelr.topology, system, integrator, platform)
else:
    simulation = Simulation(modelr.topology, system, integrator)
# Serialize the system if we want.
if args.serialize != 'None' and args.serialize != None:
    logger.info("Serializing the system")
    serial = XmlSerializer.serializeSystem(system)
    bak(args.serialize)
    with open(args.serialize,'w') as f: f.write(serial)
# Print out the platform used by the context
printcool_dictionary({i:simulation.context.getPlatform().getPropertyValue(simulation.context,i) for i in simulation.context.getPlatform().getPropertyNames()},title="Platform %s has properties:" % simulation.context.getPlatform().getName())

# Print out some more information about the system
logger.info("--== System Information ==--")
logger.info("Number of particles   : %i" % simulation.context.getSystem().getNumParticles())
logger.info("Number of constraints : %i" % simulation.context.getSystem().getNumConstraints())
logger.info("Total system mass     : %.2f amu" % (compute_mass(system)/amu))
logger.info("Total system charge   : %.5f elementary charge" % (compute_total_charge(system)/elementary_charge))
for f in simulation.context.getSystem().getForces():
    if f.__class__.__name__ == 'AmoebaMultipoleForce':
        logger.info("AMOEBA PME order      : %i" % f.getPmeBSplineOrder())
        pme_params = f.getPMEParametersInContext(simulation.context)
        logger.info("AMOEBA PME grid       : %s" % str(pme_params[1:]))
        logger.info("AMOEBA PME aEwald     : %.5f" % pme_params[0])
    if f.__class__.__name__ == 'NonbondedForce':
        method_names = ["NoCutoff", "CutoffNonPeriodic", "CutoffPeriodic", "Ewald", "PME"]
        logger.info("Nonbonded method      : %s" % method_names[f.getNonbondedMethod()])
        logger.info("Number of particles   : %i" % f.getNumParticles())
        logger.info("Number of exceptions  : %i" % f.getNumExceptions())
        if f.getNonbondedMethod() > 0:
            logger.info("Nonbonded cutoff      : %.3f nm" % (f.getCutoffDistance() / nanometer))
            if f.getNonbondedMethod() >= 3:
                logger.info("Ewald error tolerance : %.3e" % (f.getEwaldErrorTolerance()))
            logger.info("LJ switching function : %i" % f.getUseSwitchingFunction())
            if f.getUseSwitchingFunction():
                logger.info("LJ switching distance : %.3f nm" % (f.getSwitchingDistance() / nanometer))

# Print the sample input file here.
for line in args.record():
    print(line)

#===============================================================#
#| Run dynamics for equilibration, or load restart information |#
#===============================================================#
if os.path.exists(args.restart_filename) and args.read_restart:
    print("Restarting simulation from the restart file.")
    # Load information from the restart file.
    r_positions, r_velocities, r_boxes = pickle.load(open(args.restart_filename, 'rb'))
    # NOTE: Periodic box vectors must be set FIRST
    if pbc:
        simulation.context.setPeriodicBoxVectors(r_boxes[0] * nanometer,r_boxes[1] * nanometer, r_boxes[2] * nanometer)
    simulation.context.setPositions(r_positions * nanometer)
    if args.integrator not in ["velocity-verlet", "mtsvvvr"]:
        # We will attempt to reconstruct the leapfrog velocities.  First obtain initial velocities.
        v0 = r_velocities * nanometer / picosecond
        frc = simulation.context.getState(getForces=True).getForces()
        # Obtain masses.
        mass = []
        for i in range(simulation.context.getSystem().getNumParticles()):
            mass.append(simulation.context.getSystem().getParticleMass(i)/dalton)
        mass *= dalton
        # Get accelerations.
        accel = []
        for i in range(simulation.context.getSystem().getNumParticles()):
            accel.append(frc[i] / mass[i] / (kilojoule/(nanometer*mole*dalton)))# / (kilojoule/(nanometer*mole*dalton)))
        accel *= kilojoule/(nanometer*mole*dalton)
        # Propagate velocities backward by half a time step.
        dv = femtosecond * accel
        dv *= (-0.5 * args.timestep)
        vmdt2 = []
        for i in range(simulation.context.getSystem().getNumParticles()):
            vmdt2.append((v0[i]/(nanometer/picosecond)) + (dv[i]/(nanometer/picosecond)))
        vmdt2 *= nanometer/picosecond
        # Assign velocities.
        simulation.context.setVelocities(vmdt2)
        simulation.context.applyVelocityConstraints(0.0001)
    else:
        simulation.context.setVelocities(r_velocities * nanometer / picosecond)
    first = 0
else:
    # Set initial positions.
    simulation.context.setPositions(modelr.positions)
    print("Initial potential is:", simulation.context.getState(getEnergy=True).getPotentialEnergy())
    if args.integrator != 'mtsvvvr':
        eda = EnergyDecomposition(simulation)
        eda_kcal = OrderedDict([(i, "%10.4f" % (j/4.184)) for i, j in eda.items()])
        printcool_dictionary(eda_kcal, title="Energy Decomposition (kcal/mol)")

    # Minimize the energy.
    if args.minimize:
        print("Minimization start, the energy is:", simulation.context.getState(getEnergy=True).getPotentialEnergy())
        simulation.minimizeEnergy()
        print("Minimization done, the energy is", simulation.context.getState(getEnergy=True).getPotentialEnergy())
        positions = simulation.context.getState(getPositions=True).getPositions()
        print("Minimized geometry is written to 'minimized.pdb'")
        PDBFile.writeModel(modelr.topology, positions, open('minimized.pdb','w'))
    # Assign velocities.
    if args.gentemp > 0.0:
        logger.info("Generating velocities corresponding to Maxwell distribution at %.2f K" % args.gentemp)
        simulation.context.setVelocitiesToTemperature(args.gentemp * kelvin)
    # Equilibrate.
    logger.info("--== Equilibrating (%i steps, %.2f ns) ==--" % (args.equilibrate, args.equilibrate * args.timestep * femtosecond / nanosecond))
    if args.report_interval > 0:
        # Append the ProgressReport for equilibration run.
        simulation.reporters.append(ProgressReport(sys.stdout, args.report_interval, simulation, args.equilibrate))
        simulation.reporters[-1].t00 = time.time()
        logger.info("Progress will be reported every %i steps" % args.report_interval)
    # This command actually does all of the computation.
    simulation.step(args.equilibrate)
    if args.report_interval > 0:
        # Get rid of the ProgressReport because we'll make a new one.
        simulation.reporters.pop()
    first = args.equilibrate

#============================#
#| Production MD simulation |#
#============================#
logger.info("--== Production (%i steps, %.2f ns) ==--" % (args.production, args.production * args.timestep * femtosecond / nanosecond))

#===========================================#
#| Add reporters for production simulation |#
#===========================================#
if args.report_interval > 0:
    logger.info("Progress will be reported every %i steps" % args.report_interval)
    simulation.reporters.append(ProgressReport(sys.stdout, args.report_interval, simulation, args.production, first))
    Prog = simulation.reporters[-1]

if args.pdb_report_interval > 0:
    bak(args.pdb_report_filename)
    logger.info("PDB Reporter will write to %s every %i steps" % (args.pdb_report_filename, args.pdb_report_interval))
    simulation.reporters.append(PDBReporter(args.pdb_report_filename, args.pdb_report_interval))

if args.dcd_report_interval > 0:
    bak(args.dcd_report_filename)
    logger.info("DCD Reporter will write to %s every %i steps" % (args.dcd_report_filename, args.dcd_report_interval))
    simulation.reporters.append(DCDReporter(args.dcd_report_filename, args.dcd_report_interval))

if args.restart_interval > 0:
    bak(args.restart_filename)
    logger.info("Restart information will be written to %s every %i steps" % (args.restart_filename, args.restart_interval))
    simulation.reporters.append(RestartReporter(args.restart_filename, args.restart_interval, args.integrator, args.timestep))

if 'eda_report_interval' in args.ActiveOptions and args.eda_report_interval > 0:
    bak(args.eda_report_filename)
    logger.info("Energy Reporter will write to %s every %i steps" % (args.eda_report_filename, args.eda_report_interval))
    simulation.reporters.append(EnergyReporter(args.eda_report_filename, args.eda_report_interval, first))

if hasattr(args,'tinkerpath') and args.tinkerpath != None:
    logger.info("Appending the TINKER Reporter.")
    simulation.reporters.append(TinkerReporter(sys.stdout, nsteps, simulation, os.path.splitext(pdbfnm)[0]+".xyz", pbc=pbc, pmegrid=args.pmegrid, tinkerpath=args.tinkerpath))

# Do one report before running any dynamics.
if args.initial_report:
    logger.info("Doing the initial report.")
    for Reporter in simulation.reporters:
        #if Reporter.__class__.__name__ != "ProgressReport":
        Prog.t00 = None
        Reporter.report(simulation,simulation.context.getState(getPositions=True,getVelocities=True,getForces=True,getEnergy=True))

t1 = time.time()
Prog.t00 = t1

# This command actually does all of the computation.
simulation.step(args.production)

prodtime = time.time() - t1

#=============================================#
#| Run analysis and save restart information |#
#=============================================#
logger.info('Getting statistics for the production run.')
simulation.reporters[0].analyze(simulation)
print("Total wall time: % .4f seconds" % (time.time() - t0))
print("Production wall time: % .4f seconds" % (prodtime))
print("Simulation speed: % .6f ns/day" % (86400*args.production*args.timestep*femtosecond/nanosecond/(prodtime)))<|MERGE_RESOLUTION|>--- conflicted
+++ resolved
@@ -1128,17 +1128,10 @@
                 logger.info("CustomNonbondedForce Detected with PME specified. nonbondedMethod will be set individually.")
 
     logger.info("Now setting up the System with the following system settings:")
-    printcool_dictionary(dict(settings),title="OpenMM system object will be set up\n using these options:")
-<<<<<<< HEAD
     modelr = Modeller(pdb.topology, pdb.positions)
     modelr.addExtraParticles(forcefield)
+    printcool_dictionary(dict(settings),title="Keyword arguments to forcefield.createSystem():")
     system = forcefield.createSystem(modelr.topology, **dict(settings))
-=======
-    modeller = Modeller(pdb.topology, pdb.positions)
-    modeller.addExtraParticles(forcefield)
-    printcool_dictionary(settings, title="Keyword arguments to forcefield.createSystem")
-    system = forcefield.createSystem(modeller.topology, **dict(settings))
->>>>>>> 915da1ba
     # set the nonbondedMethod one by one if we need mixed settings
     if mixed_nonbondedMethod:
         for f in system.getForces():
